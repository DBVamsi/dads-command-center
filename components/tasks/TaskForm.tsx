--- conflicted
+++ resolved
@@ -22,11 +22,7 @@
   const [taskText, setTaskText] = useState('');
   const [dueDate, setDueDate] = useState('');
   const [priority, setPriority] = useState<Priority>('Medium');
-<<<<<<< HEAD
-  const [isLoading, setIsLoading] = useState(false);
-  const [error, setError] = useState<string | null>(null);
-  const canAdd = selectedCategory !== TaskCategory.ALL;
-=======
+
   const [isLoading, setIsLoading] = useState(false); // For main form submission
   const [error, setError] = useState<string | null>(null); // For main form errors
 
@@ -38,7 +34,7 @@
   const canAdd = selectedCategory !== TaskCategory.ALL;
   const isAiDisabled = isAiProcessing || isLoading || !canAdd || isApiKeyLoading || !userApiKey;
   const showMissingApiKeyMessage = !isApiKeyLoading && !userApiKey && canAdd;
->>>>>>> 8aab5dd9
+
 
   const handleSubmit = async (e: React.FormEvent) => {
     e.preventDefault();
@@ -125,20 +121,16 @@
           onChange={(e) => setTaskText(e.target.value)}
           placeholder={canAdd ? `Add a new task for ${selectedCategory}...` : "Select a category tab first"}
           className="flex-grow w-full bg-transparent p-3 text-textPrimary dark:text-textPrimary placeholder-textMuted dark:placeholder-textMuted focus:outline-none focus:ring-2 focus:ring-primary rounded-lg border border-borderLight dark:border-borderDark"
-<<<<<<< HEAD
-          disabled={isLoading || !canAdd}
-=======
+
           disabled={isLoading || isAiProcessing || !canAdd}
->>>>>>> 8aab5dd9
+
           aria-label={`New task for ${selectedCategory}`}
         />
         <Button
           type="submit"
-<<<<<<< HEAD
-          disabled={isLoading || !taskText.trim() || !canAdd}
-=======
+
           disabled={isLoading || isAiProcessing || !taskText.trim() || !canAdd}
->>>>>>> 8aab5dd9
+
           variant="primary"
           size="md"
           className="w-full sm:w-auto px-5 py-3"
