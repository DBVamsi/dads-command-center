--- conflicted
+++ resolved
@@ -5,9 +5,9 @@
 ## Features
 
 - Central "All" tab to view tasks from every category at once.
-<<<<<<< HEAD
+
 - When viewing "All", tasks display a tag for their original category.
-=======
+
 
 ### ✨ AI-Powered Task Creation
 
@@ -21,7 +21,7 @@
         3. Enter your personal Gemini API key into this field.
         4. Click the "Save" (or similar) button to store your key.
     - Your API key is securely associated with your account and will be used for all AI-powered actions you perform.
->>>>>>> 8aab5dd9
+
 
 ## Run Locally
 
